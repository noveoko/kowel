<!DOCTYPE html>
<html lang="en">
<head>
    <meta charset="UTF-8">
    <meta name="viewport" content="width=device-width, initial-scale=1.0">
    <title>Kowel | Kovel | Ковель | קאָוועל | Ко́вель Reconstruction Project</title>
    <link href="https://cdnjs.cloudflare.com/ajax/libs/tailwindcss/2.2.19/tailwind.min.css" rel="stylesheet">
</head>
<body class="bg-gray-100">
<<<<<<< HEAD
    <header class="bg-white shadow-lg">
=======
        <header class="bg-white shadow-lg">
>>>>>>> 633fb6d3
        <div class="container mx-auto px-4 py-4">
            <div class="flex justify-between items-center">
                <!-- Left column - Title -->
                <div class="flex-1">
<<<<<<< HEAD
                    <h1 class="text-3xl font-bold">Kowel | Kovel | Ковель | קאָוועל | Ко́вель</h1>
=======
                    <h1 class="text-3xl font-bold">Kowel | Kovel | Ковель | קאָוועל‎ | Ко́вель</h1>
>>>>>>> 633fb6d3
                    <p class="text-gray-600">Digital Reconstruction Project</p>
                </div>
                <!-- Right column - Logo -->
                <div class="flex-shrink-0">
<<<<<<< HEAD
                    <img src="images/kowel_tiny.png" alt="Project Logo" class="h-20" />
=======
                    <img src="https://github.com/noveoko/kowel/blob/master/images/kowel_tiny.png" alt="Project Logo" class="h-20" />
>>>>>>> 633fb6d3
                </div>
            </div>
        </div>
    </header>

    <main class="container mx-auto px-4 py-8">
          <!-- Historic Image Section -->
        <div class="mb-16 text-center">
            <figure>
                <img src="https://github.com/noveoko/kowel/blob/master/kowel_1915.png" alt="Aerial photograph of Kowel's old town from 1915" class="w-full rounded-lg shadow-lg" />
                <figcaption class="text-gray-600 italic mt-4">
                    Aerial photograph of the cities old town circa 1915
                </figcaption>
            </figure>
        </div>
        <!-- Hero Section -->
        <section class="mb-16">
            <div class="bg-white rounded-lg shadow-lg overflow-hidden">
<<<<<<< HEAD
                <img src="kowel_1915.png" alt="Kowel Historical Photo" class="w-full object-cover">
=======
>>>>>>> 633fb6d3
                <div class="p-6">
                    <h2 class="text-2xl font-bold mb-4">A Digital Journey Through Time</h2>
                    <p class="text-gray-600">Experience the historic town of Kowel as it existed before World War II through our comprehensive digital reconstruction project.</p>
                </div>
            </div>
        </section>

        <!-- Key Features -->
        <section class="grid md:grid-cols-3 gap-8 mb-16">
            <div class="bg-white rounded-lg shadow-lg p-6">
                <h3 class="text-xl font-bold mb-4">Interactive Mapping</h3>
                <p class="text-gray-600">Explore over 130 pre-war buildings and historical street names through our Google Earth integration.</p>
            </div>
            <div class="bg-white rounded-lg shadow-lg p-6">
                <h3 class="text-xl font-bold mb-4">Historical Data</h3>
                <p class="text-gray-600">Access comprehensive business directories, voting districts, and population data from 1929-1938.</p>
            </div>
            <div class="bg-white rounded-lg shadow-lg p-6">
                <h3 class="text-xl font-bold mb-4">Community Project</h3>
                <p class="text-gray-600">Join our open-source initiative to preserve and reconstruct historical Kowel.</p>
            </div>
        </section>

        <!-- Project Stats -->
        <section class="bg-gray-800 text-white rounded-lg shadow-lg p-8 mb-16">
            <h2 class="text-2xl font-bold mb-6 text-center">Project Highlights</h2>
            <div class="grid md:grid-cols-4 gap-8 text-center">
                <div>
                    <p class="text-3xl font-bold mb-2">130+</p>
                    <p class="text-gray-400">Reconstructed Buildings</p>
                </div>
                <div>
                    <p class="text-3xl font-bold mb-2">360+</p>
                    <p class="text-gray-400">Business Listings</p>
                </div>
                <div>
                    <p class="text-3xl font-bold mb-2">1929</p>
                    <p class="text-gray-400">Historical Data From</p>
                </div>
                <div>
                    <p class="text-3xl font-bold mb-2">237</p>
                    <p class="text-gray-400">Project Commits</p>
                </div>
            </div>
        </section>

        <!-- Resources -->
        <section class="bg-white rounded-lg shadow-lg p-8 mb-16">
            <h2 class="text-2xl font-bold mb-6">Available Resources</h2>
            <div class="grid md:grid-cols-2 gap-8">
                <div>
                    <h3 class="text-xl font-bold mb-4">Historical Data</h3>
                    <ul class="list-disc list-inside text-gray-600 space-y-2">
                        <li>1929 Business Directory</li>
                        <li>1938 Phone Book Records</li>
                        <li>Street Names Database</li>
                        <li>Voting District Information</li>
                    </ul>
                </div>
                <div>
                    <h3 class="text-xl font-bold mb-4">Digital Tools</h3>
                    <ul class="list-disc list-inside text-gray-600 space-y-2">
                        <li>Google Earth Integration</li>
                        <li>Historical Maps</li>
                        <li>Building Coordinates</li>
                        <li>3D Reconstruction Tools</li>
                    </ul>
                </div>
            </div>
        </section>

        <!-- Call to Action -->
        <section class="text-center bg-gray-900 text-white rounded-lg shadow-lg p-8">
            <h2 class="text-2xl font-bold mb-4">Join the Project</h2>
            <p class="mb-6">Help us preserve the history of Kowel for future generations</p>
            <a href="https://github.com/noveoko/kowel" class="inline-block bg-blue-600 text-white px-6 py-3 rounded-lg hover:bg-blue-700 transition-colors">
                View on GitHub
            </a>
        </section>
    </main>

    <footer class="bg-gray-900 text-white py-8 mt-16">
        <div class="container mx-auto px-4 text-center">
            <p>© 2024 Kowel Historical Reconstruction Project. Developed by @skilenstein</p>
        </div>
    </footer>
</body>
</html><|MERGE_RESOLUTION|>--- conflicted
+++ resolved
@@ -7,29 +7,17 @@
     <link href="https://cdnjs.cloudflare.com/ajax/libs/tailwindcss/2.2.19/tailwind.min.css" rel="stylesheet">
 </head>
 <body class="bg-gray-100">
-<<<<<<< HEAD
     <header class="bg-white shadow-lg">
-=======
-        <header class="bg-white shadow-lg">
->>>>>>> 633fb6d3
         <div class="container mx-auto px-4 py-4">
             <div class="flex justify-between items-center">
                 <!-- Left column - Title -->
                 <div class="flex-1">
-<<<<<<< HEAD
                     <h1 class="text-3xl font-bold">Kowel | Kovel | Ковель | קאָוועל | Ко́вель</h1>
-=======
-                    <h1 class="text-3xl font-bold">Kowel | Kovel | Ковель | קאָוועל‎ | Ко́вель</h1>
->>>>>>> 633fb6d3
                     <p class="text-gray-600">Digital Reconstruction Project</p>
                 </div>
                 <!-- Right column - Logo -->
                 <div class="flex-shrink-0">
-<<<<<<< HEAD
                     <img src="images/kowel_tiny.png" alt="Project Logo" class="h-20" />
-=======
-                    <img src="https://github.com/noveoko/kowel/blob/master/images/kowel_tiny.png" alt="Project Logo" class="h-20" />
->>>>>>> 633fb6d3
                 </div>
             </div>
         </div>
@@ -48,10 +36,7 @@
         <!-- Hero Section -->
         <section class="mb-16">
             <div class="bg-white rounded-lg shadow-lg overflow-hidden">
-<<<<<<< HEAD
                 <img src="kowel_1915.png" alt="Kowel Historical Photo" class="w-full object-cover">
-=======
->>>>>>> 633fb6d3
                 <div class="p-6">
                     <h2 class="text-2xl font-bold mb-4">A Digital Journey Through Time</h2>
                     <p class="text-gray-600">Experience the historic town of Kowel as it existed before World War II through our comprehensive digital reconstruction project.</p>
